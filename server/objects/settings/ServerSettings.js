const packageJson = require('../../../package.json')
const { BookshelfView } = require('../../utils/constants')
const Logger = require('../../Logger')

class ServerSettings {
  constructor(settings) {
    this.id = 'server-settings'
    this.tokenSecret = null

    // Scanner
    this.scannerParseSubtitle = false
    this.scannerFindCovers = false
    this.scannerCoverProvider = 'google'
    this.scannerPreferMatchedMetadata = false
    this.scannerDisableWatcher = false

    // Metadata - choose to store inside users library item folder
    this.storeCoverWithItem = false
    this.storeMetadataWithItem = false
    this.metadataFileFormat = 'json'

    // Security/Rate limits
    this.rateLimitLoginRequests = 10
    this.rateLimitLoginWindow = 10 * 60 * 1000 // 10 Minutes

    // Backups
    this.backupSchedule = false // If false then auto-backups are disabled
    this.backupsToKeep = 2
    this.maxBackupSize = 1

    // Logger
    this.loggerDailyLogsToKeep = 7
    this.loggerScannerLogsToKeep = 2

    // Bookshelf Display
    this.homeBookshelfView = BookshelfView.DETAIL
    this.bookshelfView = BookshelfView.DETAIL

    // Podcasts
    this.podcastEpisodeSchedule = '0 * * * *' // Every hour

    // Sorting
    this.sortingIgnorePrefix = false
    this.sortingPrefixes = ['the', 'a']

    // Misc Flags
    this.chromecastEnabled = false
    this.dateFormat = 'MM/dd/yyyy'
    this.timeFormat = 'HH:mm'
    this.language = 'en-us'

    this.logLevel = Logger.logLevel

    this.version = packageJson.version
    this.buildNumber = packageJson.buildNumber

    // Auth settings
    // Active auth methodes
    this.authActiveAuthMethods = ['local']

    // google-oauth20 settings
    this.authGoogleOauth20ClientID = ''
    this.authGoogleOauth20ClientSecret = ''
    this.authGoogleOauth20CallbackURL = ''

    // openid settings
    this.authOpenIDIssuerURL = ''
    this.authOpenIDAuthorizationURL = ''
    this.authOpenIDTokenURL = ''
    this.authOpenIDUserInfoURL = ''
    this.authOpenIDClientID = ''
    this.authOpenIDClientSecret = ''

    if (settings) {
      this.construct(settings)
    }
  }

  construct(settings) {
    this.tokenSecret = settings.tokenSecret
    this.scannerFindCovers = !!settings.scannerFindCovers
    this.scannerCoverProvider = settings.scannerCoverProvider || 'google'
    this.scannerParseSubtitle = settings.scannerParseSubtitle
    this.scannerPreferMatchedMetadata = !!settings.scannerPreferMatchedMetadata
    this.scannerDisableWatcher = !!settings.scannerDisableWatcher

    this.storeCoverWithItem = !!settings.storeCoverWithItem
    this.storeMetadataWithItem = !!settings.storeMetadataWithItem
    this.metadataFileFormat = settings.metadataFileFormat || 'json'

    this.rateLimitLoginRequests = !isNaN(settings.rateLimitLoginRequests) ? Number(settings.rateLimitLoginRequests) : 10
    this.rateLimitLoginWindow = !isNaN(settings.rateLimitLoginWindow) ? Number(settings.rateLimitLoginWindow) : 10 * 60 * 1000 // 10 Minutes

    this.backupSchedule = settings.backupSchedule || false
    this.backupsToKeep = settings.backupsToKeep || 2
    this.maxBackupSize = settings.maxBackupSize || 1

    this.loggerDailyLogsToKeep = settings.loggerDailyLogsToKeep || 7
    this.loggerScannerLogsToKeep = settings.loggerScannerLogsToKeep || 2

    this.homeBookshelfView = settings.homeBookshelfView || BookshelfView.STANDARD
    this.bookshelfView = settings.bookshelfView || BookshelfView.STANDARD

    this.sortingIgnorePrefix = !!settings.sortingIgnorePrefix
    this.sortingPrefixes = settings.sortingPrefixes || ['the']
    this.chromecastEnabled = !!settings.chromecastEnabled
    this.dateFormat = settings.dateFormat || 'MM/dd/yyyy'
    this.timeFormat = settings.timeFormat || 'HH:mm'
    this.language = settings.language || 'en-us'
    this.logLevel = settings.logLevel || Logger.logLevel
    this.version = settings.version || null
    this.buildNumber = settings.buildNumber || 0 // Added v2.4.5

    this.authActiveAuthMethods = settings.authActiveAuthMethods || ['local']
    this.authGoogleOauth20ClientID = settings.authGoogleOauth20ClientID || ''
    this.authGoogleOauth20ClientSecret = settings.authGoogleOauth20ClientSecret || ''
    this.authGoogleOauth20CallbackURL = settings.authGoogleOauth20CallbackURL || ''

    this.authOpenIDIssuerURL = settings.authOpenIDIssuerURL || ''
    this.authOpenIDAuthorizationURL = settings.authOpenIDAuthorizationURL || ''
    this.authOpenIDTokenURL = settings.authOpenIDTokenURL || ''
    this.authOpenIDUserInfoURL = settings.authOpenIDUserInfoURL || ''
    this.authOpenIDClientID = settings.authOpenIDClientID || ''
    this.authOpenIDClientSecret = settings.authOpenIDClientSecret || ''

    if (!Array.isArray(this.authActiveAuthMethods)) {
      this.authActiveAuthMethods = ['local']
    }

    // remove uninitialized methods    
    // GoogleOauth20
    if (this.authActiveAuthMethods.includes('google-oauth20') && (
      this.authGoogleOauth20ClientID === '' ||
      this.authGoogleOauth20ClientSecret === '' ||
      this.authGoogleOauth20CallbackURL === ''
    )) {
      this.authActiveAuthMethods.splice(this.authActiveAuthMethods.indexOf('google-oauth20', 0), 1)
    }

    // remove uninitialized methods    
    // OpenID
    if (this.authActiveAuthMethods.includes('openid') && (
      this.authOpenIDIssuerURL === '' ||
      this.authOpenIDAuthorizationURL === '' ||
      this.authOpenIDTokenURL === '' ||
      this.authOpenIDUserInfoURL === '' ||
      this.authOpenIDClientID === '' ||
      this.authOpenIDClientSecret === ''
    )) {
      this.authActiveAuthMethods.splice(this.authActiveAuthMethods.indexOf('openid', 0), 1)
    }

    // fallback to local    
    if (!Array.isArray(this.authActiveAuthMethods) || this.authActiveAuthMethods.length == 0) {
      this.authActiveAuthMethods = ['local']
    }

    // Migrations
    if (settings.storeCoverWithBook != undefined) { // storeCoverWithBook was renamed to storeCoverWithItem in 2.0.0
      this.storeCoverWithItem = !!settings.storeCoverWithBook
    }
    if (settings.storeMetadataWithBook != undefined) { // storeMetadataWithBook was renamed to storeMetadataWithItem in 2.0.0
      this.storeMetadataWithItem = !!settings.storeMetadataWithBook
    }
    if (settings.homeBookshelfView == undefined) { // homeBookshelfView was added in 2.1.3
      this.homeBookshelfView = settings.bookshelfView
    }
    if (settings.metadataFileFormat == undefined) { // metadataFileFormat was added in 2.2.21
      // All users using old settings will stay abs until changed
      this.metadataFileFormat = 'abs'
    }

    // As of v2.4.5 only json is supported
    if (this.metadataFileFormat !== 'json') {
      Logger.warn(`[ServerSettings] Invalid metadataFileFormat ${this.metadataFileFormat} (as of v2.4.5 only json is supported)`)
      this.metadataFileFormat = 'json'
    }

    if (this.logLevel !== Logger.logLevel) {
      Logger.setLogLevel(this.logLevel)
    }
  }

  toJSON() { // Use toJSONForBrowser if sending to client
    return {
      id: this.id,
      tokenSecret: this.tokenSecret, // Do not return to client
      scannerFindCovers: this.scannerFindCovers,
      scannerCoverProvider: this.scannerCoverProvider,
      scannerParseSubtitle: this.scannerParseSubtitle,
      scannerPreferMatchedMetadata: this.scannerPreferMatchedMetadata,
      scannerDisableWatcher: this.scannerDisableWatcher,
      storeCoverWithItem: this.storeCoverWithItem,
      storeMetadataWithItem: this.storeMetadataWithItem,
      metadataFileFormat: this.metadataFileFormat,
      rateLimitLoginRequests: this.rateLimitLoginRequests,
      rateLimitLoginWindow: this.rateLimitLoginWindow,
      backupSchedule: this.backupSchedule,
      backupsToKeep: this.backupsToKeep,
      maxBackupSize: this.maxBackupSize,
      loggerDailyLogsToKeep: this.loggerDailyLogsToKeep,
      loggerScannerLogsToKeep: this.loggerScannerLogsToKeep,
      homeBookshelfView: this.homeBookshelfView,
      bookshelfView: this.bookshelfView,
      podcastEpisodeSchedule: this.podcastEpisodeSchedule,
      sortingIgnorePrefix: this.sortingIgnorePrefix,
      sortingPrefixes: [...this.sortingPrefixes],
      chromecastEnabled: this.chromecastEnabled,
      dateFormat: this.dateFormat,
      timeFormat: this.timeFormat,
      language: this.language,
      logLevel: this.logLevel,
      version: this.version,
<<<<<<< HEAD
      authActiveAuthMethods: this.authActiveAuthMethods,
      authGoogleOauth20ClientID: this.authGoogleOauth20ClientID, // Do not return to client
      authGoogleOauth20ClientSecret: this.authGoogleOauth20ClientSecret, // Do not return to client
      authGoogleOauth20CallbackURL: this.authGoogleOauth20CallbackURL,
      authOpenIDIssuerURL: this.authOpenIDIssuerURL,
      authOpenIDAuthorizationURL: this.authOpenIDAuthorizationURL,
      authOpenIDTokenURL: this.authOpenIDTokenURL,
      authOpenIDUserInfoURL: this.authOpenIDUserInfoURL,
      authOpenIDClientID: this.authOpenIDClientID, // Do not return to client
      authOpenIDClientSecret: this.authOpenIDClientSecret // Do not return to client
=======
      buildNumber: this.buildNumber
>>>>>>> 5ce4734a
    }
  }

  toJSONForBrowser() {
    const json = this.toJSON()
    delete json.tokenSecret
    delete json.authGoogleOauth20ClientID
    delete json.authGoogleOauth20ClientSecret
    delete json.authOpenIDClientID
    delete json.authOpenIDClientSecret
    return json
  }

  get authenticationSettings() {
    return {
      authActiveAuthMethods: this.authActiveAuthMethods,
      authGoogleOauth20ClientID: this.authGoogleOauth20ClientID, // Do not return to client
      authGoogleOauth20ClientSecret: this.authGoogleOauth20ClientSecret, // Do not return to client
      authGoogleOauth20CallbackURL: this.authGoogleOauth20CallbackURL,
      authOpenIDIssuerURL: this.authOpenIDIssuerURL,
      authOpenIDAuthorizationURL: this.authOpenIDAuthorizationURL,
      authOpenIDTokenURL: this.authOpenIDTokenURL,
      authOpenIDUserInfoURL: this.authOpenIDUserInfoURL,
      authOpenIDClientID: this.authOpenIDClientID, // Do not return to client
      authOpenIDClientSecret: this.authOpenIDClientSecret // Do not return to client
    }
  }

  /**
   * Update server settings
   * 
   * @param {Object} payload 
   * @returns {boolean} true if updates were made
   */
  update(payload) {
    let hasUpdates = false
    for (const key in payload) {
      if (key === 'sortingPrefixes') {
        // Sorting prefixes are updated with the /api/sorting-prefixes endpoint
        continue
      } else if (key === 'authActiveAuthMethods') {
        if (!payload[key]?.length) {
          Logger.error(`[ServerSettings] Invalid authActiveAuthMethods`, payload[key])
          continue
        }
        this.authActiveAuthMethods.sort()
        payload[key].sort()
        if (payload[key].join() !== this.authActiveAuthMethods.join()) {
          this.authActiveAuthMethods = payload[key]
          hasUpdates = true
        }
      } else if (this[key] !== payload[key]) {
        if (key === 'logLevel') {
          Logger.setLogLevel(payload[key])
        }
        this[key] = payload[key]
        hasUpdates = true
      }
    }
    return hasUpdates
  }
}
module.exports = ServerSettings<|MERGE_RESOLUTION|>--- conflicted
+++ resolved
@@ -211,7 +211,7 @@
       language: this.language,
       logLevel: this.logLevel,
       version: this.version,
-<<<<<<< HEAD
+      buildNumber: this.buildNumber,
       authActiveAuthMethods: this.authActiveAuthMethods,
       authGoogleOauth20ClientID: this.authGoogleOauth20ClientID, // Do not return to client
       authGoogleOauth20ClientSecret: this.authGoogleOauth20ClientSecret, // Do not return to client
@@ -222,9 +222,6 @@
       authOpenIDUserInfoURL: this.authOpenIDUserInfoURL,
       authOpenIDClientID: this.authOpenIDClientID, // Do not return to client
       authOpenIDClientSecret: this.authOpenIDClientSecret // Do not return to client
-=======
-      buildNumber: this.buildNumber
->>>>>>> 5ce4734a
     }
   }
 
